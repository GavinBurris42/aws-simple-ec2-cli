// Copyright Amazon.com Inc. or its affiliates. All Rights Reserved.
//
// Licensed under the Apache License, Version 2.0 (the "License"). You may
// not use this file except in compliance with the License. A copy of the
// License is located at
//
//     http://aws.amazon.com/apache2.0/
//
// or in the "license" file accompanying this file. This file is distributed
// on an "AS IS" BASIS, WITHOUT WARRANTIES OR CONDITIONS OF ANY KIND, either
// express or implied. See the License for the specific language governing
// permissions and limitations under the License.

package question

import (
	"bufio"
	"errors"
	"fmt"
	"math"
	"os"
	"strconv"
	"strings"
	"time"

	"simple-ec2/pkg/cfn"
	"simple-ec2/pkg/cli"
	"simple-ec2/pkg/config"
	"simple-ec2/pkg/ec2helper"
	"simple-ec2/pkg/iamhelper"
	"simple-ec2/pkg/questionModel"
	"simple-ec2/pkg/table"

	"github.com/aws/amazon-ec2-instance-selector/v2/pkg/ec2pricing"
	"github.com/aws/aws-sdk-go/aws"
	"github.com/aws/aws-sdk-go/aws/endpoints"
	"github.com/aws/aws-sdk-go/aws/session"
	"github.com/aws/aws-sdk-go/service/ec2"
	"github.com/aws/aws-sdk-go/service/iam"
	"github.com/briandowns/spinner"
	"golang.org/x/exp/slices"
)

const yesNoOption = "[ yes / no ]"

var DefaultCapacityTypeText = struct {
	OnDemand, Spot string
}{
	OnDemand: "On-Demand",
	Spot:     "Spot",
}
var yesNoData = [][]string{{cli.ResponseYes}, {cli.ResponseNo}}
var yesNoOptions = []string{cli.ResponseYes, cli.ResponseNo}

type CheckInput func(*ec2helper.EC2Helper, string) bool

type AskQuestionInput struct {
	QuestionString    string
	OptionsString     *string
	DefaultOptionRepr *string
	DefaultOption     *string
	IndexedOptions    []string
	StringOptions     []string
	AcceptAnyString   bool
	AcceptAnyInteger  bool
	EC2Helper         *ec2helper.EC2Helper
	Fns               []CheckInput
}

// Ask a question on CLI, with a default input and a list of valid inputs.
func AskQuestion(input *AskQuestionInput) string {
	fmt.Println()
	if input.OptionsString != nil {
		fmt.Print(*input.OptionsString)
	}

	// Keep asking for user input until one valid input in entered
	for {
		// GetQuestion displays question with default values
		GetQuestion(input)

		// Read input from the user and convert CRLF to LF
		reader := bufio.NewReader(os.Stdin)
		answer, _ := reader.ReadString('\n')
		answer = strings.Replace(answer, "\n", "", -1)

		// If no input is entered, simply return the default value, if there is one
		if answer == "" && input.DefaultOption != nil {
			return *input.DefaultOption
		}

		// Check if the answer is a valid index in the indexed options. If so, return the option value
		if input.IndexedOptions != nil {
			index, err := strconv.Atoi(answer)
			if err == nil && index >= 1 && index <= len(input.IndexedOptions) {
				return input.IndexedOptions[index-1]
			}
		}

		// Check if the input matches any string option. If so, return it immediately
		if input.StringOptions != nil {
			for _, input := range input.StringOptions {
				if input == answer {
					return answer
				}
			}
		}

		// Check if any CheckInput function validates the input. If so, return it immediately
		if input.EC2Helper != nil && input.Fns != nil {
			for _, fn := range input.Fns {
				if fn(input.EC2Helper, answer) {
					return answer
				}
			}
		}

		// If an arbitrary integer is allowed, try to parse the input as an integer
		if input.AcceptAnyInteger {
			_, err := strconv.Atoi(answer)
			if err == nil {
				return answer
			}
		}

		// If an arbitrary string is allowed, return the answer anyway
		if input.AcceptAnyString {
			return answer
		}

		// No match at all
		fmt.Println("Input invalid. Please try again.")
	}
}

// GetQuestion displays question with default values
func GetQuestion(input *AskQuestionInput) {
	if input.DefaultOptionRepr != nil {
		fmt.Printf("%s [%s]:  ", input.QuestionString, *input.DefaultOptionRepr)
	} else if input.DefaultOption != nil {
		fmt.Printf("%s [%s]:  ", input.QuestionString, *input.DefaultOption)
	} else {
		fmt.Printf(input.QuestionString + ": ")
	}
}

// Ask for the region to use
func AskRegion(h *ec2helper.EC2Helper, defaultRegion string) (*string, error) {
	regionDescription := getRegionDescriptions()

	// Get all enabled regions and make sure no error
	regions, err := h.GetEnabledRegions()
	if err != nil {
		return nil, err
	}

	data := [][]string{}
	indexedOptions := []string{}

	// Fill the data used for drawing a table and the options map
	// var row []string
	for _, region := range regions {
		row := []string{}
		indexedOptions = append(indexedOptions, *region.RegionName)

		row = append(row, fmt.Sprintf("%s", *region.RegionName))
		desc, found := (*regionDescription)[*region.RegionName]
		if found {
			row = append(row, desc)
			data = append(data, row)
		}
	}

	defaultOption := h.Sess.Config.Region
	if slices.Contains(indexedOptions, defaultRegion) {
		defaultOption = &defaultRegion
	}

	headers := []string{"Region", "Description"}
	question := "Which Region?"

	model := &questionModel.SingleSelectList{}
	err = questionModel.AskQuestion(model, &questionModel.QuestionInput{
		OptionData:     data,
		QuestionString: question,
		DefaultOption:  *defaultOption,
		IndexedOptions: indexedOptions,
		HeaderStrings:  headers,
	})

	if err != nil {
		return nil, err
	}

	answer := model.GetChoice()
	return &answer, nil
}

func getRegionDescriptions() *map[string]string {
	partition := endpoints.AwsPartition()
	regions := partition.Regions()

	// Put in all descriptions
	descs := map[string]string{}
	for id, region := range regions {
		descs[id] = region.Description()
	}

	// Hardcode ap-northeast-3, because it's not included in the SDK
	descs["ap-northeast-3"] = "Asia Pacific (Osaka)"

	return &descs
}

/*
Ask for the launch template to use. The result will either be a launch template id or response.No,
indicating not using a launch template.
*/
func AskLaunchTemplate(h *ec2helper.EC2Helper, defaultLaunchTemplateId string) (*string, error) {
	// Get all launch templates. If no launch template is available, skip this question
	launchTemplates, err := h.GetLaunchTemplatesInRegion()
	if err != nil || len(launchTemplates) <= 0 {
		return aws.String(cli.ResponseNo), nil
	}

	data := [][]string{}
	indexedOptions := []string{}

	noUseOptionRepr, noUseOptionValue := "Do not use launch template", cli.ResponseNo
	defaultOption := noUseOptionValue
	// Fill the data used for drawing a table and the options map
	for _, launchTemplate := range launchTemplates {
		if *launchTemplate.LaunchTemplateId == defaultLaunchTemplateId {
			defaultOption = defaultLaunchTemplateId
		}
		indexedOptions = append(indexedOptions, *launchTemplate.LaunchTemplateId)

		launchTemplateName := fmt.Sprintf("%s(%s)", *launchTemplate.LaunchTemplateName,
			*launchTemplate.LaunchTemplateId)
		data = append(data, []string{launchTemplateName,
			strconv.FormatInt(*launchTemplate.LatestVersionNumber, 10)})
	}

	// Add the do not use launch template option at the end
	indexedOptions = append(indexedOptions, noUseOptionValue)
	data = append(data, []string{noUseOptionRepr})
	question := "Which Launch Template should be used?"
	headers := []string{"Launch Template", "Latest Version"}

	model := &questionModel.SingleSelectList{}
	err = questionModel.AskQuestion(model, &questionModel.QuestionInput{
		DefaultOption:  defaultOption,
		HeaderStrings:  headers,
		IndexedOptions: indexedOptions,
		OptionData:     data,
		QuestionString: question,
	})

	if err != nil {
		return nil, err
	}

	answer := model.GetChoice()
	return &answer, nil
}

// Ask for the launch template version to use. The result will be a launch template version
func AskLaunchTemplateVersion(h *ec2helper.EC2Helper, launchTemplateId string, defaultTemplateVersion string) (*string, error) {
	launchTemplateVersions, err := h.GetLaunchTemplateVersions(launchTemplateId, nil)
	if err != nil || launchTemplateVersions == nil {
		return nil, err
	}

	data := [][]string{}
	indexedOptions := []string{}

	// Fill the data used for drawing a table and the options map
	var defaultOption string
	for _, launchTemplateVersion := range launchTemplateVersions {
		versionString := strconv.FormatInt(*launchTemplateVersion.VersionNumber, 10)
		// Note that launch template versions are sorted, so basically index+1 = version
		indexedOptions = append(indexedOptions, versionString)

		// If the version has description, show it
		var versionDescription string
		if launchTemplateVersion.VersionDescription != nil {
			versionDescription = *launchTemplateVersion.VersionDescription
		} else {
			versionDescription = "-"
		}

		data = append(data, []string{fmt.Sprintf("%s.", versionString), versionDescription})

		if versionString == defaultTemplateVersion || defaultOption == "" && *launchTemplateVersion.DefaultVersion {
			defaultOption = versionString
		}
	}

	question := "Launch Template Version"
	headers := []string{"Version Number", "Description"}

	model := &questionModel.SingleSelectList{}
	err = questionModel.AskQuestion(model, &questionModel.QuestionInput{
		DefaultOption:  defaultOption,
		HeaderStrings:  headers,
		IndexedOptions: indexedOptions,
		OptionData:     data,
		QuestionString: question,
	})

	if err != nil {
		return nil, err
	}

	answer := model.GetChoice()
	return &answer, nil
}

// Ask whether the users want to enter instance type themselves or seek advice
func AskIfEnterInstanceType(h *ec2helper.EC2Helper, defaultInstanceType string) (*string, error) {
	instanceTypes, err := h.GetInstanceTypesInRegion()
	if err != nil {
		return nil, err
	}

	// Use user default instance type if applicable. If not, find the default free instance type.
	// If no default instance type available, simply don't give default option
	var defaultOption *string
	instanceTypeNames := []string{}

	for _, instanceTypeInfo := range instanceTypes {
		instanceTypeNames = append(instanceTypeNames, *instanceTypeInfo.InstanceType)
	}

	if slices.Contains(instanceTypeNames, defaultInstanceType) {
		defaultOption = &defaultInstanceType
	} else {
		defaultInstanceType, err := h.GetDefaultFreeTierInstanceType()
		if err != nil {
			return nil, err
		}
		if defaultInstanceType != nil {
			defaultOption = defaultInstanceType.InstanceType
		}
	}

	data := [][]string{{"Enter the instance type"}, {"Provide vCPUs and memory information for advice"},
		{fmt.Sprintf("Use the default instance type, [%s]", *defaultOption)}}
	indexedOptions := []string{cli.ResponseYes, cli.ResponseNo, *defaultOption}
	question := "Instance Select Method"

	model := &questionModel.SingleSelectList{}
	err = questionModel.AskQuestion(model, &questionModel.QuestionInput{
		QuestionString: question,
		IndexedOptions: indexedOptions,
		DefaultOption:  *defaultOption,
		OptionData:     data,
	})

	if err != nil {
		return nil, err
	}

	answer := model.GetChoice()
	return &answer, nil
}

// Ask the users to enter instace type
func AskInstanceType(h *ec2helper.EC2Helper, defaultInstanceType string) (*string, error) {
	instanceTypes, err := h.GetInstanceTypesInRegion()
	if err != nil {
		return nil, err
	}

	stringOptions := []string{}

	// Add all queried instance types to options
	for _, instanceTypeInfo := range instanceTypes {
		stringOptions = append(stringOptions, *instanceTypeInfo.InstanceType)
	}

	// Use user default instance type if applicable. If not, find the default free instance type.
	// If no default instance type available, simply don't give default option
	var defaultOption *string
	if slices.Contains(stringOptions, defaultInstanceType) {
		defaultOption = &defaultInstanceType // Set to User default instance type
	} else {
		defaultInstanceType, err := h.GetDefaultFreeTierInstanceType()
		if err != nil {
			return nil, err
		}
		if defaultInstanceType != nil {
			defaultOption = defaultInstanceType.InstanceType
		}
	}

	question := "Which instance type should by used? (eg. m5.xlarge, c5.xlarge)"
	instanceValidation := func(h *ec2helper.EC2Helper, instanceType string) bool {
		for _, instance := range instanceTypes {
			if *instance.InstanceType == instanceType {
				return true
			}
		}
		return false
	}

	model := &questionModel.PlainText{}
	err = questionModel.AskQuestion(model, &questionModel.QuestionInput{
		QuestionString: question,
		DefaultOption:  *defaultOption,
		EC2Helper:      h,
		Fns:            []questionModel.CheckInput{instanceValidation},
	})

	if err != nil {
		return nil, err
	}

	answer := model.GetTextAnswer()
	return &answer, nil
}

// Ask the users to enter instance type vCPUs
func AskInstanceTypeVCpu(h *ec2helper.EC2Helper) (string, error) {
	question := "How many vCPUs are to be used?"

	model := &questionModel.PlainText{}
	err := questionModel.AskQuestion(model, &questionModel.QuestionInput{
		QuestionString: question,
		DefaultOption:  "2",
		EC2Helper:      h,
		Fns:            []questionModel.CheckInput{ec2helper.ValidateInteger},
	})

	if err != nil {
		return "", err
	}

	return model.GetTextAnswer(), nil
}

// Ask the users to enter instace type memory
func AskInstanceTypeMemory(h *ec2helper.EC2Helper) (string, error) {
	question := "How much memory is to be used?"

	model := &questionModel.PlainText{}
	err := questionModel.AskQuestion(model, &questionModel.QuestionInput{
		QuestionString: question,
		DefaultOption:  "2",
		EC2Helper:      h,
		Fns:            []questionModel.CheckInput{ec2helper.ValidateInteger},
	})

	if err != nil {
		return "", err
	}

	return model.GetTextAnswer(), nil
}

// Ask the users to select an instance type given the options from Instance Selector
func AskInstanceTypeInstanceSelector(h *ec2helper.EC2Helper, instanceSelector ec2helper.InstanceSelector,
	vcpus, memory string) (*string, error) {
	// Parse string to numbers
	vcpusInt, err := strconv.Atoi(vcpus)
	if err != nil {
		return nil, err
	}
	memoryInt, err := strconv.Atoi(memory)
	if err != nil {
		return nil, err
	}

	// get instance types from instance selector
	instanceTypes, err := h.GetInstanceTypesFromInstanceSelector(instanceSelector, vcpusInt, memoryInt)
	if err != nil {
		return nil, err
	}

	data := [][]string{}
	indexedOptions := []string{}

	if len(instanceTypes) > 0 {
		for _, instanceType := range instanceTypes {
			// Fill the data with properties
			data = append(data, []string{
				*instanceType.InstanceType,
				strconv.FormatInt(*instanceType.VCpuInfo.DefaultVCpus, 10),
				strconv.FormatFloat(float64(*instanceType.MemoryInfo.SizeInMiB)/1024, 'f', 2, 64) + " GiB",
				strconv.FormatBool(*instanceType.InstanceStorageSupported),
			})

			indexedOptions = append(indexedOptions, *instanceType.InstanceType)
		}
	} else {
		return nil, errors.New("No suggested instance types available. Please enter vCPUs and memory again. ")
	}

	question := "Instance Type"
	headers := []string{"Instance Type", "vCPUs", "Memory", "Instance Storage"}

	model := &questionModel.SingleSelectList{}
	err = questionModel.AskQuestion(model, &questionModel.QuestionInput{
		QuestionString: question,
		IndexedOptions: indexedOptions,
		OptionData:     data,
		HeaderStrings:  headers,
	})

	if err != nil {
		return nil, err
	}

	answer := model.GetChoice()
	return &answer, nil
}

/*
Ask the users to select an image. This function is different from other question-asking functions.
It returns not a string but an ec2.Image object
*/
func AskImage(h *ec2helper.EC2Helper, instanceType string, defaultImageId string) (*ec2.Image, error) {
	// get info about the instance type
	instanceTypeInfo, err := h.GetInstanceType(instanceType)
	if err != nil {
		return nil, err
	}

	// Use instance-store if supported
	rootDeviceType := "ebs"
	if *instanceTypeInfo.InstanceStorageSupported {
		rootDeviceType = "instance-store"
	}

	s := spinner.New(spinner.CharSets[11], 100*time.Millisecond)
	s.Suffix = " fetching images"
	s.Color("blue", "bold")
	s.Start()
	defaultImages, err := h.GetLatestImages(&rootDeviceType, instanceTypeInfo.ProcessorInfo.SupportedArchitectures)
	if err != nil {
		return nil, err
	}
	s.Stop()

	data := [][]string{}
	indexedOptions := []string{}

	var defaultOption string
	if defaultImages != nil && len(*defaultImages) > 0 {
		priority := ec2helper.GetImagePriority()
		// Use the user default image if available as the default choice. If not then pick the available image with the highest priority.
		for _, image := range *defaultImages {
			if *image.ImageId == defaultImageId {
				defaultOption = defaultImageId
				break
			}
		}
		if defaultOption == "" {
			for _, osName := range priority {
				image, found := (*defaultImages)[osName]
				if found {
					defaultOption = *image.ImageId
					break
				}
			}
		}

		// Add all default images to indexed options, with priority
		for _, osName := range priority {
			image, found := (*defaultImages)[osName]
			if found {
				indexedOptions = append(indexedOptions, *image.ImageId)
				data = append(data, []string{osName, *image.ImageId, *image.CreationDate})
			}
		}
	}

	headers := []string{"Operating System", "Image ID", "Creation Date"}
	question := "Which AMI should be used?"

	model := &questionModel.SingleSelectList{}
	err = questionModel.AskQuestion(model, &questionModel.QuestionInput{
		HeaderStrings:  headers,
		QuestionString: question,
		DefaultOption:  defaultOption,
		OptionData:     data,
		IndexedOptions: indexedOptions,
		EC2Helper:      h,
		Fns:            []questionModel.CheckInput{ec2helper.ValidateImageId},
	})

	if err != nil {
		return nil, err
	}

	answer := model.GetChoice()

	// Find the image information
	if defaultImages != nil {
		for _, image := range *defaultImages {
			if *image.ImageId == answer {
				return image, nil
			}
		}
	}

	return nil, errors.New(fmt.Sprintf("No image information for %s found", answer))
}

// Ask if the users want to keep EBS volumes after instance termination
func AskKeepEbsVolume(defaultKeepEbs bool) (string, error) {
	question := "Persist EBS volume(s) after the instance is terminated?"
	answer, err := askYesNoQuestion(question, defaultKeepEbs)

	if err != nil {
		return "", err
	}

	return answer, nil
}

// Ask if the users want to attach IAM profile to instance
func AskIamProfile(i *iamhelper.IAMHelper, defaultIamProfile string) (string, error) {
	input := &iam.ListInstanceProfilesInput{
		MaxItems: aws.Int64(10),
	}

	output, err := i.Client.ListInstanceProfiles(input)
	if err != nil {
		return "", err
	}

	instanceProfiles := output.InstanceProfiles
	for {
		if *output.IsTruncated {
			input = &iam.ListInstanceProfilesInput{
				MaxItems: aws.Int64(10),
				Marker:   aws.String(*output.Marker),
			}
			output, err = i.Client.ListInstanceProfiles(input)
			if err != nil {
				return "", err
			}
			if len(output.InstanceProfiles) > 0 {
				instanceProfiles = append(instanceProfiles, output.InstanceProfiles...)
			}
		} else {
			break
		}
	}

	defaultOptionValue := cli.ResponseNo
	noOptionRepr, noOptionValue := "Do not attach IAM profile", cli.ResponseNo

	data := [][]string{}
	indexedOptions := []string{}
	if len(instanceProfiles) > 0 {
		counter := 0
		for _, profile := range instanceProfiles {
			indexedOptions = append(indexedOptions, *profile.InstanceProfileName)
			data = append(data, []string{*profile.InstanceProfileName, *profile.InstanceProfileId, profile.CreateDate.String()})
			if defaultIamProfile == *profile.InstanceProfileName {
				defaultOptionValue = *profile.InstanceProfileName
			}
			counter++
		}
	}

	// Add the do not attach IAM profile option at the end
	indexedOptions = append(indexedOptions, noOptionValue)
	data = append(data, []string{noOptionRepr})

	question := "IAM Profile"
	headers := []string{"PROFILE NAME", "PROFILE ID", "Creation Date"}

	model := &questionModel.SingleSelectList{}
	err = questionModel.AskQuestion(model, &questionModel.QuestionInput{
		QuestionString: question,
		DefaultOption:  defaultOptionValue,
		IndexedOptions: indexedOptions,
		HeaderStrings:  headers,
		OptionData:     data,
	})

	if err != nil {
		return "", err
	}

	return model.GetChoice(), nil
}

// Ask if the users want to set an auto-termination timer for the instance
func AskAutoTerminationTimerMinutes(h *ec2helper.EC2Helper, defaultTimer int) (string, error) {
	question := "After how many minutes should the instance terminate? (0 for no auto-termination)"
	defaultOption := strconv.FormatInt(int64(0), 10)
	if defaultTimer != 0 {
		defaultOption = strconv.FormatInt(int64(defaultTimer), 10)
	}

	model := &questionModel.PlainText{}
	err := questionModel.AskQuestion(model, &questionModel.QuestionInput{
		QuestionString: question,
		DefaultOption:  defaultOption,
		EC2Helper:      h,
		Fns:            []questionModel.CheckInput{ec2helper.ValidateInteger},
	})

	if err != nil {
		return "", err
	}

	return model.GetTextAnswer(), nil
}

// Ask the users to select a VPC
func AskVpc(h *ec2helper.EC2Helper, defaultVpcId string) (*string, error) {
	vpcs, err := h.GetAllVpcs()
	if err != nil {
		return nil, err
	}

	data := [][]string{}
	indexedOptions := []string{}
	defaultOptionValue := cli.ResponseNew

	// Add VPCs to the data for table
	if vpcs != nil {
		for _, vpc := range vpcs {
			indexedOptions = append(indexedOptions, *vpc.VpcId)

			vpcName := *vpc.VpcId
			vpcTagName := ec2helper.GetTagName(vpc.Tags)
			if vpcTagName != nil {
				vpcName = fmt.Sprintf("%s(%s)", *vpcTagName, *vpc.VpcId)
			}

			if defaultVpcId != "" && *vpc.VpcId == defaultVpcId || *vpc.IsDefault && defaultOptionValue == cli.ResponseNew {
				defaultOptionValue = *vpc.VpcId
			}

			data = append(data, []string{vpcName, *vpc.CidrBlock})
		}
	}

	indexedOptions = append(indexedOptions, cli.ResponseNew)
	data = append(data, []string{fmt.Sprintf("Create new VPC with default CIDR and %d subnets", cfn.RequiredAvailabilityZones)})

	question := "Which VPC should be used?"
	headers := []string{"VPC", "CIDR Block"}

	model := &questionModel.SingleSelectList{}
	err = questionModel.AskQuestion(model, &questionModel.QuestionInput{
		QuestionString: question,
		DefaultOption:  defaultOptionValue,
		IndexedOptions: indexedOptions,
		OptionData:     data,
		HeaderStrings:  headers,
	})

	if err != nil {
		return nil, err
	}

	answer := model.GetChoice()
	return &answer, nil
}

// Ask the users to select a subnet
func AskSubnet(h *ec2helper.EC2Helper, vpcId string, defaultSubnetId string) (*string, error) {
	subnets, err := h.GetSubnetsByVpc(vpcId)
	if err != nil {
		return nil, err
	}

	data := [][]string{}
	indexedOptions := []string{}
	var defaultOptionValue *string = nil

	// Add security groups to the data for table
	for _, subnet := range subnets {
		if defaultSubnetId != "" && *subnet.SubnetId == defaultSubnetId {
			defaultOptionValue = subnet.SubnetId
		}
		indexedOptions = append(indexedOptions, *subnet.SubnetId)

		subnetName := *subnet.SubnetId
		subnetTagName := ec2helper.GetTagName(subnet.Tags)
		if subnetTagName != nil {
			subnetName = fmt.Sprintf("%s(%s)", *subnetTagName, *subnet.SubnetId)
		}

		data = append(data, []string{subnetName, *subnet.AvailabilityZone, *subnet.CidrBlock})
	}

	if defaultOptionValue == nil {
		defaultOptionValue = subnets[0].SubnetId
	}

	question := "Which subnet should be used?"
	headers := []string{"Subnet", "Availability Zone", "CIDR Block"}

	model := &questionModel.SingleSelectList{}
	err = questionModel.AskQuestion(model, &questionModel.QuestionInput{
		QuestionString: question,
		DefaultOption:  *defaultOptionValue,
		IndexedOptions: indexedOptions,
		OptionData:     data,
		HeaderStrings:  headers,
	})

	if err != nil {
		return nil, err
	}

	answer := model.GetChoice()
	return &answer, nil
}

// Ask the users to select a subnet placeholder
func AskSubnetPlaceholder(h *ec2helper.EC2Helper, defaultAzId string) (*string, error) {
	availabilityZones, err := h.GetAvailableAvailabilityZones()
	if err != nil {
		return nil, err
	}

	data := [][]string{}
	indexedOptions := []string{}

	// Add availability zones to the data for table
	var defaultOptionValue *string
	for _, zone := range availabilityZones {
		if defaultAzId != "" && *zone.ZoneId == defaultAzId {
			defaultOptionValue = zone.ZoneName
		}
		indexedOptions = append(indexedOptions, *zone.ZoneName)

		data = append(data, []string{*zone.ZoneName, *zone.ZoneId})
	}

	if defaultOptionValue == nil {
		defaultOptionValue = &data[0][0]
	}

	question := "Availability Zone"
	headers := []string{"Zone Name", "Zone ID"}

	model := &questionModel.SingleSelectList{}
	err = questionModel.AskQuestion(model, &questionModel.QuestionInput{
		QuestionString: question,
		DefaultOption:  *defaultOptionValue,
		IndexedOptions: indexedOptions,
		HeaderStrings:  headers,
		OptionData:     data,
	})

	if err != nil {
		return nil, err
	}

	answer := model.GetChoice()
	return &answer, nil
}

// Ask the users to select security groups
func AskSecurityGroups(groups []*ec2.SecurityGroup, defaultSecurityGroups []*ec2.SecurityGroup) ([]string, error) {
	question := "Security Group(s)"
	data := [][]string{}
	indexedOptions := []string{}

	// Add security groups to the data for table
	if groups != nil {
		for _, group := range groups {
			indexedOptions = append(indexedOptions, *group.GroupId)

			groupName := *group.GroupId
			groupTagName := ec2helper.GetTagName(group.Tags)
			if groupTagName != nil {
				groupName = fmt.Sprintf("%s(%s)", *groupTagName, *group.GroupId)
			}

			data = append(data, []string{groupName, *group.Description})
		}
	}

	defaultOptionList := []string{}
	for _, group := range defaultSecurityGroups {
		defaultOptionList = append(defaultOptionList, *group.GroupId)
	}

	// Add "new" option
	indexedOptions = append(indexedOptions, cli.ResponseNew)
	data = append(data, []string{"Create a new security group that enables SSH"})

	headers := []string{"Security Group", "Description"}

	model := &questionModel.MultiSelectList{}
	err := questionModel.AskQuestion(model, &questionModel.QuestionInput{
		QuestionString:    question,
		DefaultOptionList: defaultOptionList,
		IndexedOptions:    indexedOptions,
		HeaderStrings:     headers,
		OptionData:        data,
	})

	if err != nil {
		return nil, err
	}

	return model.GetSelectedValues(), nil
}

// Ask the users to select a security group placeholder
func AskSecurityGroupPlaceholder() (string, error) {
	data := [][]string{}
	indexedOptions := []string{}

	// Add the options
	indexedOptions = append(indexedOptions, cli.ResponseAll)
	indexedOptions = append(indexedOptions, cli.ResponseNew)
	data = append(data, []string{"Use the default security group"})
	data = append(data, []string{"Create and use a new security group for SSH"})

	question := "Security Group(s)"

	model := &questionModel.SingleSelectList{}
	err := questionModel.AskQuestion(model, &questionModel.QuestionInput{
		QuestionString: question,
		IndexedOptions: indexedOptions,
		OptionData:     data,
	})

	if err != nil {
		return "", err
	}

	return model.GetChoice(), nil
}

// Print confirmation information for instance launch and ask for confirmation
func AskConfirmationWithTemplate(h *ec2helper.EC2Helper,
	simpleConfig *config.SimpleInfo) (*string, error) {
	versions, err := h.GetLaunchTemplateVersions(simpleConfig.LaunchTemplateId,
		&simpleConfig.LaunchTemplateVersion)
	if err != nil {
		return nil, err
	}

	templateData := versions[0].LaunchTemplateData

	data := [][]string{}
	data = append(data, []string{"Region", *h.Sess.Config.Region})

	// Find and append all the subnets specified in the templates, if applicable
	if simpleConfig.SubnetId != "" {
		data = append(data, []string{"Subnet", simpleConfig.SubnetId})
	} else {
		data, err = table.AppendTemplateNetworkInterfaces(h, data, templateData.NetworkInterfaces)
		if err != nil {
			return nil, err
		}
	}

	// Append instance type
	instanceType := "not specified"
	if simpleConfig.InstanceType != "" {
		instanceType = simpleConfig.InstanceType
	} else if templateData.InstanceType != nil {
		instanceType = *templateData.InstanceType
	}
	data = append(data, []string{"Instance Type", instanceType})

	// Append image id
	imageId := "not specified"
	if simpleConfig.ImageId != "" {
		imageId = simpleConfig.ImageId
	} else if templateData.ImageId != nil {
		imageId = *templateData.ImageId
		// Give config file an image ID so it can be queried correctly later
		simpleConfig.ImageId = *templateData.ImageId
	}
	data = append(data, []string{"Image ID", imageId})

	// Append all EBS blocks, if applicable
	data = table.AppendTemplateEbs(data, templateData.BlockDeviceMappings)

	answer, err := askConfigTableQuestion(data)

<<<<<<< HEAD
	configText := table.BuildTable(data, nil)
	optionsText := configText + yesNoOption + "\n"
	question := "Please confirm if you would like to launch instance with following options"

	answer := AskQuestion(&AskQuestionInput{
		QuestionString: question,
		OptionsString:  &optionsText,
		StringOptions:  stringOptions,
	})
=======
	if err != nil {
		return nil, err
	}
>>>>>>> 8bbb2f94

	return &answer, nil
}

// Print confirmation information for instance launch and ask for confirmation
func AskConfirmationWithInput(simpleConfig *config.SimpleInfo, detailedConfig *config.DetailedInfo,
	allowEdit bool) (string, error) {
	// If new subnets will be created, skip formatting the subnet info.
	subnetInfo := "New Subnet"
	subnet := detailedConfig.Subnet
	if simpleConfig.NewVPC {
		/*
			If the subnet id is not empty and is not a real subnet id,
			it will be a placeholder subnet with an availability zone.
		*/
		if simpleConfig.SubnetId != "" && simpleConfig.SubnetId[0:6] != "subnet" {
			subnetInfo += " in " + simpleConfig.SubnetId
		}
	} else {
		subnetInfo = *subnet.SubnetId
		subnetTagName := ec2helper.GetTagName(subnet.Tags)
		if subnetTagName != nil {
			subnetInfo = fmt.Sprintf("%s(%s)", *subnetTagName, *subnet.SubnetId)
		}
	}

	// If a new VPC will be created, skip formatting
	vpcInfo := "New VPC"
	vpc := detailedConfig.Vpc
	if !simpleConfig.NewVPC {
		vpcInfo = *vpc.VpcId
		vpcTagName := ec2helper.GetTagName(vpc.Tags)
		if vpcTagName != nil {
			vpcInfo = fmt.Sprintf("%s(%s)", *vpcTagName, *vpc.VpcId)
		}
	}

	// Get display data ready
	data := [][]string{
		{cli.ResourceRegion, simpleConfig.Region},
		{cli.ResourceVpc, vpcInfo},
		{cli.ResourceSubnet, subnetInfo},
		{cli.ResourceInstanceType, simpleConfig.InstanceType},
		{cli.ResourceCapacityType, simpleConfig.CapacityType},
		{cli.ResourceImage, simpleConfig.ImageId},
	}

	indexedOptions := []string{}

	/*
		Append all security groups.
		If security groups were successfully parsed into the detailed config, append them here.
		Otherwise, look for placeholder security groups, such as "all" and "new" in the simple config.
		Also, use the bool value to tell the next block what question option to use for security group
	*/
	if detailedConfig.SecurityGroups != nil {
		data = table.AppendSecurityGroups(data, detailedConfig.SecurityGroups)
	} else if simpleConfig.SecurityGroupIds != nil && len(simpleConfig.SecurityGroupIds) >= 1 {
		if simpleConfig.SecurityGroupIds[0] == cli.ResponseNew {
			data = append(data, []string{cli.ResourceSecurityGroup, "New security group for SSH"})
		} else if simpleConfig.SecurityGroupIds[0] == cli.ResponseAll {
			data = append(data, []string{cli.ResourceSecurityGroup, "New default security group"})
		}
	}

	if ec2helper.HasEbsVolume(detailedConfig.Image) {
		data = append(data, []string{cli.ResourceKeepEbsVolume,
			strconv.FormatBool(simpleConfig.KeepEbsVolumeAfterTermination)})
	}

	if detailedConfig.Image.PlatformDetails != nil &&
		ec2helper.IsLinux(*detailedConfig.Image.PlatformDetails) {
		if simpleConfig.AutoTerminationTimerMinutes > 0 {
			data = append(data, []string{cli.ResourceAutoTerminationTimer,
				strconv.Itoa(simpleConfig.AutoTerminationTimerMinutes)})
		} else {
			data = append(data, []string{cli.ResourceAutoTerminationTimer, "None"})
		}
	}

	// If edit is allowed, give all items a number and fill the indexed options
	if allowEdit {
		for i := 0; i < len(data); i++ {
			// Skip region
			if data[i][0] == cli.ResourceRegion {
				continue
			}

			/*
				Only add an option number for rows that has a value in the first column,
				because some rows are subrows
			*/
			if data[i][0] != "" {
				/*
					If the row is for placeholder security group or placeholder subnet,
					append a placeholder option.
					Otherwise, append the first column of the row as option
				*/
				if simpleConfig.NewVPC {
					if data[i][0] == cli.ResourceSecurityGroup {
						indexedOptions = append(indexedOptions, cli.ResourceSecurityGroupPlaceholder)
					} else if data[i][0] == cli.ResourceSubnet {
						indexedOptions = append(indexedOptions, cli.ResourceSubnetPlaceholder)
					} else {
						indexedOptions = append(indexedOptions, data[i][0])
					}
				} else {
					indexedOptions = append(indexedOptions, data[i][0])
				}
				data[i][0] = fmt.Sprintf("%s", data[i][0])
			}
		}
	}

	// Append all EBS blocks, if applicable
	blockDeviceMappings := detailedConfig.Image.BlockDeviceMappings
	data = table.AppendEbs(data, blockDeviceMappings)

	// Append instance store, if applicable
	if detailedConfig.InstanceTypeInfo.InstanceStorageInfo != nil {
		data = append(data, []string{"Instance Storage", fmt.Sprintf("%d GB",
			*detailedConfig.InstanceTypeInfo.InstanceStorageInfo.TotalSizeInGB)})
	}

	// Append instance profile, if applicable
	if simpleConfig.IamInstanceProfile != "" {
		data = append(data, []string{cli.ResourceIamInstanceProfile, simpleConfig.IamInstanceProfile})
	}

	if simpleConfig.BootScriptFilePath != "" {
		data = append(data, []string{cli.ResourceBootScriptFilePath, simpleConfig.BootScriptFilePath})
	}
	if len(simpleConfig.UserTags) != 0 {
		var tags []string
		for k, v := range simpleConfig.UserTags {
			tags = append(tags, fmt.Sprintf("%s|%s", k, v))
		}
		data = append(data, []string{cli.ResourceUserTags, strings.Join(tags, "\n")})
	}

	answer, err := askConfigTableQuestion(data)

	if err != nil {
		return "", err
	}

	return answer, nil
}

// Ask if the user wants to save the config as a JSON config file
func AskSaveConfig() (string, error) {
	question := "Do you want to save the configuration above as a JSON file that can be used in non-interactive mode? "
	answer, err := askYesNoQuestion(question, false)

	if err != nil {
		return "", err
	}

	return answer, nil
}

// Ask the instance id to be connected
func AskInstanceId(h *ec2helper.EC2Helper) (*string, error) {
	// Only include running states
	states := []string{
		ec2.InstanceStateNameRunning,
	}

	instances, err := h.GetInstancesByState(states)
	if err != nil {
		return nil, err
	}

	// If no instance is available, simply don't ask
	if len(instances) <= 0 {
		return nil, errors.New("No instance available to connect")
	}

	data := [][]string{}
	indexedOptions := []string{}

	data, indexedOptions, _ = table.AppendInstances(data, indexedOptions, instances, nil)

	optionsText := table.BuildTable(data, []string{"Option", "Instance", "Tag-Key", "Tag-Value"})
	question := "Select the instance you want to connect to: "

	answer := AskQuestion(&AskQuestionInput{
		QuestionString: question,
		OptionsString:  &optionsText,
		IndexedOptions: indexedOptions,
	})

	return &answer, nil
}

// Ask the instance IDs to be terminated
func AskInstanceIds(h *ec2helper.EC2Helper, addedInstanceIds []string) (*string, error) {
	// Only include non-terminated states
	states := []string{
		ec2.InstanceStateNamePending,
		ec2.InstanceStateNameRunning,
		ec2.InstanceStateNameStopping,
		ec2.InstanceStateNameStopped,
	}

	instances, err := h.GetInstancesByState(states)
	if err != nil {
		return nil, err
	}

	data := [][]string{}
	indexedOptions := []string{}

	data, indexedOptions, finalCounter := table.AppendInstances(data, indexedOptions, instances,
		addedInstanceIds)

	// There are no instances available for termination in selected region
	if len(data) <= 0 && len(addedInstanceIds) == 0 {
		return nil, errors.New("No instance available in selected region for termination")
	}

	// Since no more instance(s) are available for termination, proceed with current selection
	if len(data) == 0 && len(addedInstanceIds) > 0 {
		return nil, nil
	}

	// Add "done" option, if instance(s) are already selected
	if len(addedInstanceIds) > 0 {
		indexedOptions = append(indexedOptions, cli.ResponseNo)
		data = append(data, []string{fmt.Sprintf("%d.", finalCounter+1),
			"Don't add any more instance id"})
	}

	optionsText := table.BuildTable(data, []string{"Option", "Instance", "Tag-Key", "Tag-Value"})
	question := "Select the instance you want to terminate: "
	if len(addedInstanceIds) > 0 {
		question = "If you wish to terminate multiple instance(s), add from the following: "
	}

	answer := AskQuestion(&AskQuestionInput{
		QuestionString: question,
		OptionsString:  &optionsText,
		IndexedOptions: indexedOptions,
	})

	return &answer, err
}

func AskBootScriptConfirmation(h *ec2helper.EC2Helper, defaultBootScript string) (string, error) {
	question := "Would you like to add a filepath to the instance boot script?"
	answer, err := askYesNoQuestion(question, defaultBootScript != "")

	if err != nil {
		return "", err
	}

	return answer, nil
}

// AskBootScript prompts the user for a filepath to an optional boot script
func AskBootScript(h *ec2helper.EC2Helper, defaultBootScript string) (string, error) {
	question := "Filepath to instance boot script \nformat: absolute file path"

	model := &questionModel.PlainText{}
	err := questionModel.AskQuestion(model, &questionModel.QuestionInput{
		QuestionString: question,
		DefaultOption:  defaultBootScript,
		EC2Helper:      h,
		Fns:            []questionModel.CheckInput{ec2helper.ValidateFilepath},
	})

	if err != nil {
		return "", err
	}

	return model.GetTextAnswer(), nil
}

func AskUserTagsConfirmation(h *ec2helper.EC2Helper, defaultTags map[string]string) (string, error) {
	question := "Would you like to add tags to instances and persisted volumes?"
	answer, err := askYesNoQuestion(question, len(defaultTags) != 0)

	if err != nil {
		return "", err
	}

	return answer, nil
}

// AskUserTags prompts the user for optional tags
func AskUserTags(h *ec2helper.EC2Helper, defaultTags map[string]string) (string, error) {
	question := "Tags to instances and persisted volumes"
	kvs := make([]string, 0, len(defaultTags))
	for key, value := range defaultTags {
		kvs = append(kvs, fmt.Sprintf("%s|%s", key, value))
	}
	defaultOption := strings.Join(kvs, ",")

	model := &questionModel.KeyValue{}
	err := questionModel.AskQuestion(model, &questionModel.QuestionInput{
		QuestionString: question,
		DefaultOption:  defaultOption,
	})

	if err != nil {
		return "", err
	}

	return model.TagsToString(), nil
}

// AskTerminationConfirmation confirms if the user wants to terminate the selected instanceIds
func AskTerminationConfirmation(instanceIds []string) (string, error) {
	question := fmt.Sprintf("Are you sure you want to terminate %d instance(s): %s ", len(instanceIds), instanceIds)
	answer, err := askYesNoQuestion(question, false)

	if err != nil {
		return "", err
	}

	return answer, nil
}

func AskCapacityType(instanceType string, region string, defaultCapacityType string) (string, error) {
	ec2Pricing := ec2pricing.New(session.New().Copy(aws.NewConfig().WithRegion(region)))
	onDemandPrice, err := ec2Pricing.GetOnDemandInstanceTypeCost(instanceType)
	formattedOnDemandPrice := "N/A"
	if err == nil {
		fmt.Printf("onDemandPrice: %v\n", onDemandPrice)
		onDemandPrice = math.Round(onDemandPrice*10000) / 10000
		formattedOnDemandPrice = fmt.Sprintf("$%s/hr", strconv.FormatFloat(onDemandPrice, 'f', -1, 64))
	}

	spotPrice, err := ec2Pricing.GetSpotInstanceTypeNDayAvgCost(instanceType, []string{}, 1)
	formattedSpotPrice := "N/A"
	if err == nil {
		spotPrice = math.Round(spotPrice*10000) / 10000
		formattedSpotPrice = fmt.Sprintf("$%s/hr", strconv.FormatFloat(spotPrice, 'f', -1, 64))
	}

	question := fmt.Sprintf("Select capacity type. Spot instances are available at up to a 90%% discount compared to On-Demand instances,\n" +
		"but they may get interrupted by EC2 with a 2-minute warning")

	indexedOptions := []string{DefaultCapacityTypeText.OnDemand, DefaultCapacityTypeText.Spot}
	defaultOption := DefaultCapacityTypeText.OnDemand
	if slices.Contains(indexedOptions, defaultCapacityType) {
		defaultOption = defaultCapacityType
	}

	data := [][]string{{DefaultCapacityTypeText.OnDemand, formattedOnDemandPrice}, {DefaultCapacityTypeText.Spot, formattedSpotPrice}}

	headers := []string{"Capacity Type", "Price"}

	model := &questionModel.SingleSelectList{}
	err = questionModel.AskQuestion(model, &questionModel.QuestionInput{
		QuestionString: question,
		DefaultOption:  defaultOption,
		IndexedOptions: indexedOptions,
		OptionData:     data,
		HeaderStrings:  headers,
	})

	if err != nil {
		return "", err
	}

	return model.GetChoice(), nil
}

func askYesNoQuestion(question string, defaultToYes bool) (string, error) {
	defaultOption := cli.ResponseNo
	if defaultToYes {
		defaultOption = cli.ResponseYes
	}

	model := &questionModel.SingleSelectList{}
	err := questionModel.AskQuestion(model, &questionModel.QuestionInput{
		QuestionString: question,
		IndexedOptions: yesNoOptions,
		DefaultOption:  defaultOption,
		OptionData:     yesNoData,
	})

	if err != nil {
		return "", err
	}

	return model.GetChoice(), nil
}

func askConfigTableQuestion(tableData [][]string) (string, error) {
	question := "Please confirm if you would like to launch instance with following options:"
	headers := []string{"Configurations", "Values"}

	configList := questionModel.SingleSelectList{}
	configList.InitializeModel(&questionModel.QuestionInput{
		QuestionString: question,
		HeaderStrings:  headers,
		OptionData:     tableData,
	})

	answer, err := askYesNoQuestion(configList.PrintTable(), false)

	if err != nil {
		return "", err
	}

	return answer, nil
}<|MERGE_RESOLUTION|>--- conflicted
+++ resolved
@@ -985,21 +985,9 @@
 
 	answer, err := askConfigTableQuestion(data)
 
-<<<<<<< HEAD
-	configText := table.BuildTable(data, nil)
-	optionsText := configText + yesNoOption + "\n"
-	question := "Please confirm if you would like to launch instance with following options"
-
-	answer := AskQuestion(&AskQuestionInput{
-		QuestionString: question,
-		OptionsString:  &optionsText,
-		StringOptions:  stringOptions,
-	})
-=======
-	if err != nil {
-		return nil, err
-	}
->>>>>>> 8bbb2f94
+	if err != nil {
+		return nil, err
+	}
 
 	return &answer, nil
 }
