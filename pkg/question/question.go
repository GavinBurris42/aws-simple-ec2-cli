// Copyright Amazon.com Inc. or its affiliates. All Rights Reserved.
//
// Licensed under the Apache License, Version 2.0 (the "License"). You may
// not use this file except in compliance with the License. A copy of the
// License is located at
//
//     http://aws.amazon.com/apache2.0/
//
// or in the "license" file accompanying this file. This file is distributed
// on an "AS IS" BASIS, WITHOUT WARRANTIES OR CONDITIONS OF ANY KIND, either
// express or implied. See the License for the specific language governing
// permissions and limitations under the License.

package question

import (
	"bufio"
	"errors"
	"fmt"
	"math"
	"os"
	"strconv"
	"strings"
	"time"

	"simple-ec2/pkg/cfn"
	"simple-ec2/pkg/cli"
	"simple-ec2/pkg/config"
	"simple-ec2/pkg/ec2helper"
	"simple-ec2/pkg/iamhelper"
	"simple-ec2/pkg/table"

	"github.com/aws/amazon-ec2-instance-selector/v2/pkg/ec2pricing"
	"github.com/aws/aws-sdk-go/aws"
	"github.com/aws/aws-sdk-go/aws/endpoints"
	"github.com/aws/aws-sdk-go/aws/session"
	"github.com/aws/aws-sdk-go/service/ec2"
	"github.com/aws/aws-sdk-go/service/iam"
	"github.com/briandowns/spinner"
	"golang.org/x/exp/slices"
)

const yesNoOption = "[ yes / no ]"

var DefaultCapacityTypeText = struct {
	OnDemand, Spot string
}{
	OnDemand: "On-Demand",
	Spot:     "Spot",
}

type CheckInput func(*ec2helper.EC2Helper, string) bool

type AskQuestionInput struct {
	QuestionString    string
	OptionsString     *string
	DefaultOptionRepr *string
	DefaultOption     *string
	IndexedOptions    []string
	StringOptions     []string
	AcceptAnyString   bool
	AcceptAnyInteger  bool
	EC2Helper         *ec2helper.EC2Helper
	Fns               []CheckInput
}

// Ask a question on CLI, with a default input and a list of valid inputs.
func AskQuestion(input *AskQuestionInput) string {
	fmt.Println()
	if input.OptionsString != nil {
		fmt.Print(*input.OptionsString)
	}

	// Keep asking for user input until one valid input in entered
	for {
		// GetQuestion displays question with default values
		GetQuestion(input)

		// Read input from the user and convert CRLF to LF
		reader := bufio.NewReader(os.Stdin)
		answer, _ := reader.ReadString('\n')
		answer = strings.Replace(answer, "\n", "", -1)

		// If no input is entered, simply return the default value, if there is one
		if answer == "" && input.DefaultOption != nil {
			return *input.DefaultOption
		}

		// Check if the answer is a valid index in the indexed options. If so, return the option value
		if input.IndexedOptions != nil {
			index, err := strconv.Atoi(answer)
			if err == nil && index >= 1 && index <= len(input.IndexedOptions) {
				return input.IndexedOptions[index-1]
			}
		}

		// Check if the input matches any string option. If so, return it immediately
		if input.StringOptions != nil {
			for _, input := range input.StringOptions {
				if input == answer {
					return answer
				}
			}
		}

		// Check if any CheckInput function validates the input. If so, return it immediately
		if input.EC2Helper != nil && input.Fns != nil {
			for _, fn := range input.Fns {
				if fn(input.EC2Helper, answer) {
					return answer
				}
			}
		}

		// If an arbitrary integer is allowed, try to parse the input as an integer
		if input.AcceptAnyInteger {
			_, err := strconv.Atoi(answer)
			if err == nil {
				return answer
			}
		}

		// If an arbitrary string is allowed, return the answer anyway
		if input.AcceptAnyString {
			return answer
		}

		// No match at all
		fmt.Println("Input invalid. Please try again.")
	}
}

// GetQuestion displays question with default values
func GetQuestion(input *AskQuestionInput) {
	if input.DefaultOptionRepr != nil {
		fmt.Printf("%s [%s]:  ", input.QuestionString, *input.DefaultOptionRepr)
	} else if input.DefaultOption != nil {
		fmt.Printf("%s [%s]:  ", input.QuestionString, *input.DefaultOption)
	} else {
		fmt.Printf(input.QuestionString + ": ")
	}
}

// Ask for the region to use
func AskRegion(h *ec2helper.EC2Helper, defaultRegion string) (*string, error) {
	regionDescription := getRegionDescriptions()
	const regionPerRow = 1
	const elementPerRegion = 3

	// Get all enabled regions and make sure no error
	regions, err := h.GetEnabledRegions()
	if err != nil {
		return nil, err
	}

	data := [][]string{}
	indexedOptions := []string{}

	// Fill the data used for drawing a table and the options map
	var row []string
	for index, region := range regions {
		indexedOptions = append(indexedOptions, *region.RegionName)

		if index%regionPerRow == 0 {
			row = []string{}
		}

		row = append(row, fmt.Sprintf("%d.", index+1))
		row = append(row, fmt.Sprintf("%s", *region.RegionName))
		desc, found := (*regionDescription)[*region.RegionName]
		if found {
			row = append(row, desc)
		}

		// Append the row to the data when the row is filled with 4 elements
		if len(row) == regionPerRow*elementPerRegion {
			data = append(data, row)
		}
	}

	defaultOption := h.Sess.Config.Region
	if slices.Contains(indexedOptions, defaultRegion) {
		defaultOption = &defaultRegion
	}

	optionsText := table.BuildTable(data, []string{"Option", "Region", "Description"})
	question := "Region"

	answer := AskQuestion(&AskQuestionInput{
		QuestionString: question,
		DefaultOption:  defaultOption,
		OptionsString:  &optionsText,
		IndexedOptions: indexedOptions,
	})

	return &answer, nil
}

func getRegionDescriptions() *map[string]string {
	partition := endpoints.AwsPartition()
	regions := partition.Regions()

	// Put in all descriptions
	descs := map[string]string{}
	for id, region := range regions {
		descs[id] = region.Description()
	}

	// Hardcode ap-northeast-3, because it's not included in the SDK
	descs["ap-northeast-3"] = "Asia Pacific (Osaka)"

	return &descs
}

/*
Ask for the launch template to use. The result will either be a launch template id or response.No,
indicating not using a launch template.
*/
func AskLaunchTemplate(h *ec2helper.EC2Helper, defaultLaunchTemplateId string) *string {
	// Get all launch templates. If no launch template is available, skip this question
	launchTemplates, err := h.GetLaunchTemplatesInRegion()
	if err != nil || len(launchTemplates) <= 0 {
		return aws.String(cli.ResponseNo)
	}

	data := [][]string{}
	indexedOptions := []string{}

	noUseOptionRepr, noUseOptionValue := "Do not use launch template", cli.ResponseNo
	defaultOptionRepr, defaultOptionValue := noUseOptionRepr, noUseOptionValue
	// Fill the data used for drawing a table and the options map
	for index, launchTemplate := range launchTemplates {
		if *launchTemplate.LaunchTemplateId == defaultLaunchTemplateId {
			defaultOptionRepr, defaultOptionValue = defaultLaunchTemplateId, defaultLaunchTemplateId
		}
		indexedOptions = append(indexedOptions, *launchTemplate.LaunchTemplateId)

		launchTemplateName := fmt.Sprintf("%s(%s)", *launchTemplate.LaunchTemplateName,
			*launchTemplate.LaunchTemplateId)
		data = append(data, []string{fmt.Sprintf("%d.", index+1), launchTemplateName,
			strconv.FormatInt(*launchTemplate.LatestVersionNumber, 10)})
	}

	// Add the do not use launch template option at the end
	indexedOptions = append(indexedOptions, noUseOptionValue)
	data = append(data, []string{fmt.Sprintf("%d.", len(data)+1), noUseOptionRepr})

	optionsText := table.BuildTable(data, []string{"Option", "Launch Template", "Latest Version"})
	question := "Launch Template"

	answer := AskQuestion(&AskQuestionInput{
		QuestionString:    question,
		DefaultOptionRepr: &defaultOptionRepr,
		DefaultOption:     &defaultOptionValue,
		OptionsString:     &optionsText,
		IndexedOptions:    indexedOptions,
	})

	return &answer
}

// Ask for the launch template version to use. The result will be a launch template version
func AskLaunchTemplateVersion(h *ec2helper.EC2Helper, launchTemplateId string, defaultTemplateVersion string) (*string, error) {
	launchTemplateVersions, err := h.GetLaunchTemplateVersions(launchTemplateId, nil)
	if err != nil || launchTemplateVersions == nil {
		return nil, err
	}

	data := [][]string{}
	indexedOptions := []string{}

	// Fill the data used for drawing a table and the options map
	var defaultOption string
	for _, launchTemplateVersion := range launchTemplateVersions {
		versionString := strconv.FormatInt(*launchTemplateVersion.VersionNumber, 10)
		// Note that launch template versions are sorted, so basically index+1 = version
		indexedOptions = append(indexedOptions, versionString)

		// If the version has description, show it
		var versionDescription string
		if launchTemplateVersion.VersionDescription != nil {
			versionDescription = *launchTemplateVersion.VersionDescription
		} else {
			versionDescription = "-"
		}

		data = append(data, []string{fmt.Sprintf("%s.", versionString), versionDescription})

		if versionString == defaultTemplateVersion || defaultOption == "" && *launchTemplateVersion.DefaultVersion {
			defaultOption = versionString
		}
	}

	optionsText := table.BuildTable(data, []string{"Option(Version Number)", "Description"})
	question := "Launch Template Version"

	answer := AskQuestion(&AskQuestionInput{
		QuestionString: question,
		DefaultOption:  &defaultOption,
		OptionsString:  &optionsText,
		IndexedOptions: indexedOptions,
	})

	return &answer, nil
}

// Ask whether the users want to enter instance type themselves or seek advice
func AskIfEnterInstanceType(h *ec2helper.EC2Helper, defaultInstanceType string) (*string, error) {
	instanceTypes, err := h.GetInstanceTypesInRegion()
	if err != nil {
		return nil, err
	}

	// Use user default instance type if applicable. If not, find the default free instance type.
	// If no default instance type available, simply don't give default option
	var defaultOption *string
	instanceTypeNames := []string{}

	for _, instanceTypeInfo := range instanceTypes {
		instanceTypeNames = append(instanceTypeNames, *instanceTypeInfo.InstanceType)
	}

	if slices.Contains(instanceTypeNames, defaultInstanceType) {
		defaultOption = &defaultInstanceType
	} else {
		defaultInstanceType, err := h.GetDefaultFreeTierInstanceType()
		if err != nil {
			return nil, err
		}
		if defaultInstanceType != nil {
			defaultOption = defaultInstanceType.InstanceType
		}
	}

	indexedOptions := []string{cli.ResponseYes, cli.ResponseNo}

	optionsText := "1. I will enter the instance type\n2. I need advice given vCPUs and memory\n"
	question := "Instance Select Method"

	answer := AskQuestion(&AskQuestionInput{
		QuestionString: question,
		DefaultOption:  defaultOption,
		OptionsString:  &optionsText,
		IndexedOptions: indexedOptions,
	})

	return &answer, nil
}

// Ask the users to enter instace type
func AskInstanceType(h *ec2helper.EC2Helper, defaultInstanceType string) (*string, error) {
	instanceTypes, err := h.GetInstanceTypesInRegion()
	if err != nil {
		return nil, err
	}

	stringOptions := []string{}

	// Add all queried instance types to options
	for _, instanceTypeInfo := range instanceTypes {
		stringOptions = append(stringOptions, *instanceTypeInfo.InstanceType)
	}

	// Use user default instance type if applicable. If not, find the default free instance type.
	// If no default instance type available, simply don't give default option
	var defaultOption *string
	if slices.Contains(stringOptions, defaultInstanceType) {
		defaultOption = &defaultInstanceType // Set to User default instance type
	} else {
		defaultInstanceType, err := h.GetDefaultFreeTierInstanceType()
		if err != nil {
			return nil, err
		}
		if defaultInstanceType != nil {
			defaultOption = defaultInstanceType.InstanceType
		}
	}

	question := "Instance Type (eg. m5.xlarge, c5.xlarge)"

	answer := AskQuestion(&AskQuestionInput{
		QuestionString: question,
		DefaultOption:  defaultOption,
		StringOptions:  stringOptions,
	})

	return &answer, nil
}

// Ask the users to enter instance type vCPUs
func AskInstanceTypeVCpu() string {
	question := "vCPUs (integer)"

	answer := AskQuestion(&AskQuestionInput{
		QuestionString:   question,
		AcceptAnyInteger: true,
	})

	return answer
}

// Ask the users to enter instace type memory
func AskInstanceTypeMemory() string {
	question := "memory in GiB (integer)"

	answer := AskQuestion(&AskQuestionInput{
		QuestionString:   question,
		AcceptAnyInteger: true,
	})

	return answer
}

// Ask the users to select an instance type given the options from Instance Selector
func AskInstanceTypeInstanceSelector(h *ec2helper.EC2Helper, instanceSelector ec2helper.InstanceSelector,
	vcpus, memory string) (*string, error) {
	// Parse string to numbers
	vcpusInt, err := strconv.Atoi(vcpus)
	if err != nil {
		return nil, err
	}
	memoryInt, err := strconv.Atoi(memory)
	if err != nil {
		return nil, err
	}

	// get instance types from instance selector
	instanceTypes, err := h.GetInstanceTypesFromInstanceSelector(instanceSelector, vcpusInt, memoryInt)
	if err != nil {
		return nil, err
	}

	data := [][]string{}
	indexedOptions := []string{}

	var optionsText string
	if len(instanceTypes) > 0 {
		for index, instanceType := range instanceTypes {
			// Fill the data with properties
			data = append(data, []string{
				fmt.Sprintf("%d.", index+1),
				*instanceType.InstanceType,
				strconv.FormatInt(*instanceType.VCpuInfo.DefaultVCpus, 10),
				strconv.FormatFloat(float64(*instanceType.MemoryInfo.SizeInMiB)/1024, 'f', 2, 64) + " GiB",
				strconv.FormatBool(*instanceType.InstanceStorageSupported),
			})

			indexedOptions = append(indexedOptions, *instanceType.InstanceType)
		}

		optionsText = table.BuildTable(data, []string{"Option", "Instance Type", "vCPUs",
			"Memory", "Instance Storage"})
	} else {
		return nil, errors.New("No suggested instance types available. Please enter vCPUs and memory again. ")
	}

	question := "Instance Type"

	answer := AskQuestion(&AskQuestionInput{
		QuestionString: question,
		OptionsString:  &optionsText,
		IndexedOptions: indexedOptions,
	})

	return &answer, nil
}

/*
Ask the users to select an image. This function is different from other question-asking functions.
It returns not a string but an ec2.Image object
*/
func AskImage(h *ec2helper.EC2Helper, instanceType string, defaultImageId string) (*ec2.Image, error) {
	// get info about the instance type
	instanceTypeInfo, err := h.GetInstanceType(instanceType)
	if err != nil {
		return nil, err
	}

	// Use instance-store if supported
	rootDeviceType := "ebs"
	if *instanceTypeInfo.InstanceStorageSupported {
		rootDeviceType = "instance-store"
	}

	s := spinner.New(spinner.CharSets[11], 100*time.Millisecond)
	s.Suffix = " fetching images"
	s.Color("blue", "bold")
	s.Start()
	defaultImages, err := h.GetLatestImages(&rootDeviceType, instanceTypeInfo.ProcessorInfo.SupportedArchitectures)
	if err != nil {
		return nil, err
	}
	s.Stop()

	data := [][]string{}
	indexedOptions := []string{}

	var defaultOptionRepr, defaultOption, optionsText string
	if defaultImages != nil && len(*defaultImages) > 0 {
		priority := ec2helper.GetImagePriority()
		// Use the user default image if available as the default choice. If not then pick the available image with the highest priority.
		for osName, image := range *defaultImages {
			if *image.ImageId == defaultImageId {
				defaultOptionRepr = fmt.Sprintf("Latest %s image", osName)
				defaultOption = defaultImageId
				break
			}
		}
		if defaultOption == "" {
			for _, osName := range priority {
				image, found := (*defaultImages)[osName]
				if found {
					defaultOptionRepr = fmt.Sprintf("Latest %s image", osName)
					defaultOption = *image.ImageId
					break
				}
			}
		}

		// Add all default images to indexed options, with priority
		counter := 0
		for _, osName := range priority {
			image, found := (*defaultImages)[osName]
			if found {
				indexedOptions = append(indexedOptions, *image.ImageId)
				data = append(data, []string{fmt.Sprintf("%d.", counter+1), osName, *image.ImageId,
					*image.CreationDate})
				counter++
			}
		}

		optionsText = table.BuildTable(data, []string{"Option", "Operating System", "Image ID",
			"Creation Date"})
	} else {
		optionsText = "No default images available\n"
	}

	// Add the option to enter an image id
	optionsText += "[ any image id ]: Select the image id\n"

	question := "AMI"

	answer := AskQuestion(&AskQuestionInput{
		QuestionString:    question,
		DefaultOptionRepr: &defaultOptionRepr,
		DefaultOption:     &defaultOption,
		OptionsString:     &optionsText,
		IndexedOptions:    indexedOptions,
		EC2Helper:         h,
		Fns:               []CheckInput{ec2helper.ValidateImageId},
	})

	// Find the image information
	if defaultImages != nil {
		for _, image := range *defaultImages {
			if *image.ImageId == answer {
				return image, nil
			}
		}
	}

	return nil, errors.New(fmt.Sprintf("No image information for %s found", answer))
}

// Ask if the users want to keep EBS volumes after instance termination
func AskKeepEbsVolume(defaultKeepEbs bool) string {
	stringOptions := []string{cli.ResponseYes, cli.ResponseNo}
	optionsText := yesNoOption + "\n"
	question := "Persist EBS volume(s) after the instance is terminated?"
	defaultOption := aws.String(cli.ResponseNo)
	if defaultKeepEbs {
		defaultOption = aws.String(cli.ResponseYes)
	}

	answer := AskQuestion(&AskQuestionInput{
		QuestionString: question,
		DefaultOption:  defaultOption,
		OptionsString:  &optionsText,
		StringOptions:  stringOptions,
	})

	return answer
}

// Ask if the users want to attach IAM profile to instance
func AskIamProfile(i *iamhelper.IAMHelper, defaultIamProfile string) (string, error) {
	input := &iam.ListInstanceProfilesInput{
		MaxItems: aws.Int64(10),
	}

	output, err := i.Client.ListInstanceProfiles(input)
	if err != nil {
		return "", err
	}

	instanceProfiles := output.InstanceProfiles
	for {
		if *output.IsTruncated {
			input = &iam.ListInstanceProfilesInput{
				MaxItems: aws.Int64(10),
				Marker:   aws.String(*output.Marker),
			}
			output, err = i.Client.ListInstanceProfiles(input)
			if err != nil {
				return "", err
			}
			if len(output.InstanceProfiles) > 0 {
				instanceProfiles = append(instanceProfiles, output.InstanceProfiles...)
			}
		} else {
			break
		}
	}

	defaultOptionRepr, defaultOptionValue := "Do not attach IAM profile", cli.ResponseNo
	noOptionRepr, noOptionValue := "Do not attach IAM profile", cli.ResponseNo

	data := [][]string{}
	indexedOptions := []string{}
	var optionsText string
	if len(instanceProfiles) > 0 {
		counter := 0
		for _, profile := range instanceProfiles {
			indexedOptions = append(indexedOptions, *profile.InstanceProfileName)
			data = append(data, []string{fmt.Sprintf("%d.", counter+1), *profile.InstanceProfileName, *profile.InstanceProfileId,
				profile.CreateDate.String()})
			if defaultIamProfile == *profile.InstanceProfileName {
				defaultOptionRepr, defaultOptionValue = *profile.InstanceProfileName, *profile.InstanceProfileName
			}
			counter++
		}
	} else {
		optionsText = "No IAM Profiles available\n"
	}

	// Add the do not attach IAM profile option at the end
	indexedOptions = append(indexedOptions, noOptionValue)
	data = append(data, []string{fmt.Sprintf("%d.", len(data)+1), noOptionRepr, "", ""})
	optionsText = table.BuildTable(data, []string{"Option", "PROFILE NAME", "PROFILE ID",
		"Creation Date"})

	question := "IAM Profile"
	answer := AskQuestion(&AskQuestionInput{
		QuestionString:    question,
		DefaultOptionRepr: &defaultOptionRepr,
		DefaultOption:     &defaultOptionValue,
		OptionsString:     &optionsText,
		IndexedOptions:    indexedOptions,
	})

	return answer, nil
}

// Ask if the users want to set an auto-termination timer for the instance
func AskAutoTerminationTimerMinutes(defaultTimer int) string {
	stringOptions := []string{cli.ResponseNo}
	optionsText := "[ integer ] Auto-termination timer in minutes\n" + "[ no ] No auto-termination\n"
	question := "Auto-termination timer"
	defaultOption := aws.String(cli.ResponseNo)
	if defaultTimer != 0 {
		defaultOption = aws.String(strconv.FormatInt(int64(defaultTimer), 10))
	}

	answer := AskQuestion(&AskQuestionInput{
		QuestionString:   question,
		DefaultOption:    defaultOption,
		OptionsString:    &optionsText,
		StringOptions:    stringOptions,
		AcceptAnyInteger: true,
	})

	return answer
}

// Ask the users to select a VPC
func AskVpc(h *ec2helper.EC2Helper, defaultVpcId string) (*string, error) {
	vpcs, err := h.GetAllVpcs()
	if err != nil {
		return nil, err
	}

	data := [][]string{}
	indexedOptions := []string{}
	defaultOptionRepr, defaultOptionValue := "Create new VPC", cli.ResponseNew

	// Add VPCs to the data for table
	if vpcs != nil {
		for index, vpc := range vpcs {
			indexedOptions = append(indexedOptions, *vpc.VpcId)

			vpcName := *vpc.VpcId
			vpcTagName := ec2helper.GetTagName(vpc.Tags)
			if vpcTagName != nil {
				vpcName = fmt.Sprintf("%s(%s)", *vpcTagName, *vpc.VpcId)
			}

			if defaultVpcId != "" && *vpc.VpcId == defaultVpcId || *vpc.IsDefault && defaultOptionValue == cli.ResponseNew {
				defaultOptionRepr, defaultOptionValue = vpcName, *vpc.VpcId
			}

			data = append(data, []string{fmt.Sprintf("%d.", index+1), vpcName, *vpc.CidrBlock})
		}
	}

	indexedOptions = append(indexedOptions, cli.ResponseNew)
	data = append(data, []string{fmt.Sprintf("%d.", len(data)+1),
		fmt.Sprintf("Create new VPC with default CIDR and %d subnets", cfn.RequiredAvailabilityZones)})

	question := "VPC"
	optionsText := table.BuildTable(data, []string{"Option", "VPC", "CIDR Block"})

	answer := AskQuestion(&AskQuestionInput{
		QuestionString:    question,
		DefaultOptionRepr: &defaultOptionRepr,
		DefaultOption:     &defaultOptionValue,
		OptionsString:     &optionsText,
		IndexedOptions:    indexedOptions,
	})

	return &answer, nil
}

// Ask the users to select a subnet
func AskSubnet(h *ec2helper.EC2Helper, vpcId string, defaultSubnetId string) (*string, error) {
	subnets, err := h.GetSubnetsByVpc(vpcId)
	if err != nil {
		return nil, err
	}

	data := [][]string{}
	indexedOptions := []string{}
	var defaultOptionRepr, defaultOptionValue *string = nil, nil

	// Add security groups to the data for table
	for index, subnet := range subnets {
		if defaultSubnetId != "" && *subnet.SubnetId == defaultSubnetId {
			defaultOptionRepr, defaultOptionValue = subnet.SubnetId, subnet.SubnetId
		}
		indexedOptions = append(indexedOptions, *subnet.SubnetId)

		subnetName := *subnet.SubnetId
		subnetTagName := ec2helper.GetTagName(subnet.Tags)
		if subnetTagName != nil {
			subnetName = fmt.Sprintf("%s(%s)", *subnetTagName, *subnet.SubnetId)
		}

		data = append(data, []string{fmt.Sprintf("%d.", index+1), subnetName, *subnet.AvailabilityZone,
			*subnet.CidrBlock})
	}

	if defaultOptionValue == nil && defaultOptionRepr == nil {
		defaultOptionRepr, defaultOptionValue = &data[0][1], subnets[0].SubnetId
	}

	question := "Subnet"
	optionsText := table.BuildTable(data, []string{"Option", "Subnet", "Availability Zone", "CIDR Block"})

	answer := AskQuestion(&AskQuestionInput{
		QuestionString:    question,
		DefaultOptionRepr: defaultOptionRepr,
		DefaultOption:     defaultOptionValue,
		OptionsString:     &optionsText,
		IndexedOptions:    indexedOptions,
	})

	return &answer, nil
}

// Ask the users to select a subnet placeholder
func AskSubnetPlaceholder(h *ec2helper.EC2Helper, defaultAzId string) (*string, error) {
	availabilityZones, err := h.GetAvailableAvailabilityZones()
	if err != nil {
		return nil, err
	}

	data := [][]string{}
	indexedOptions := []string{}

	// Add availability zones to the data for table
	var defaultOptionValue *string
	for index, zone := range availabilityZones {
		if defaultAzId != "" && *zone.ZoneId == defaultAzId {
			defaultOptionValue = zone.ZoneName
		}
		indexedOptions = append(indexedOptions, *zone.ZoneName)

		data = append(data, []string{fmt.Sprintf("%d.", index+1), *zone.ZoneName, *zone.ZoneId})
	}

	if defaultOptionValue != nil {
		defaultOptionValue = &data[0][1]
	}

	question := "Availability Zone"
	optionsText := table.BuildTable(data, []string{"Option", "Zone Name", "Zone ID"})

	answer := AskQuestion(&AskQuestionInput{
		QuestionString: question,
		DefaultOption:  defaultOptionValue,
		OptionsString:  &optionsText,
		IndexedOptions: indexedOptions,
	})

	return &answer, nil
}

// Ask the users to select security groups
func AskSecurityGroups(groups []*ec2.SecurityGroup, addedGroups []string) string {
	question := "Security Group(s)"
	data := [][]string{}
	indexedOptions := []string{}
	var defaultOptionRepr, defaultOptionValue *string = nil, nil

	// Add security groups to the data for table
	if groups != nil {
		counter := 0
		for _, group := range groups {
			// If this security group is already added, just don't display it here
			isFound := false
			for _, addedGroupId := range addedGroups {
				if addedGroupId == *group.GroupId {
					isFound = true
					break
				}
			}
			if isFound {
				continue
			}

			indexedOptions = append(indexedOptions, *group.GroupId)

			groupName := *group.GroupId
			groupTagName := ec2helper.GetTagName(group.Tags)
			if groupTagName != nil {
				groupName = fmt.Sprintf("%s(%s)", *groupTagName, *group.GroupId)
			}

			if *group.GroupName == "default" {
				defaultOptionRepr, defaultOptionValue = &groupName, group.GroupId
			}

			data = append(data, []string{fmt.Sprintf("%d.", counter+1), groupName,
				*group.Description})
			counter++
		}
	}

	// If no security group is available, simply don't ask
	if len(data) <= 0 {
		return cli.ResponseNo
	}

	// Add "add all" option
	indexedOptions = append(indexedOptions, cli.ResponseAll)
	data = append(data, []string{fmt.Sprintf("%d.", len(data)+1),
		"Add all available security groups"})

	// Add "new" option
	indexedOptions = append(indexedOptions, cli.ResponseNew)
	data = append(data, []string{fmt.Sprintf("%d.", len(data)+1),
		"Create a new security group that enables SSH"})

	// Add "done" option, if the added security group slice is not empty
	if len(addedGroups) > 0 {
		question = fmt.Sprintf("If you wish to add additional security group(s), add from the following:\nSecurity Group(s) already selected: %s", addedGroups)
		indexedOptions = append(indexedOptions, cli.ResponseNo)
		data = append(data, []string{fmt.Sprintf("%d.", len(data)+1),
			"Don't add any more security group"})
	}

	optionsText := table.BuildTable(data, []string{"Option", "Security Group", "Description"})

	answer := AskQuestion(&AskQuestionInput{
		QuestionString:    question,
		DefaultOptionRepr: defaultOptionRepr,
		DefaultOption:     defaultOptionValue,
		OptionsString:     &optionsText,
		IndexedOptions:    indexedOptions,
	})

	return answer
}

// Ask the users to select a security group placeholder
func AskSecurityGroupPlaceholder() string {
	data := [][]string{}
	indexedOptions := []string{}

	// Add the options
	indexedOptions = append(indexedOptions, cli.ResponseAll)
	indexedOptions = append(indexedOptions, cli.ResponseNew)
	data = append(data, []string{fmt.Sprintf("%d.", 1), "Use the default security group"})
	data = append(data, []string{fmt.Sprintf("%d.", 2), "Create and use a new security group for SSH"})

	question := "Security Group(s)"
	optionsText := table.BuildTable(data, []string{"Option", ""})

	answer := AskQuestion(&AskQuestionInput{
		QuestionString: question,
		OptionsString:  &optionsText,
		IndexedOptions: indexedOptions,
	})

	return answer
}

// Print confirmation information for instance launch and ask for confirmation
func AskConfirmationWithTemplate(h *ec2helper.EC2Helper,
	simpleConfig *config.SimpleInfo) (*string, error) {
	versions, err := h.GetLaunchTemplateVersions(simpleConfig.LaunchTemplateId,
		&simpleConfig.LaunchTemplateVersion)
	if err != nil {
		return nil, err
	}

	templateData := versions[0].LaunchTemplateData

	data := [][]string{}
	data = append(data, []string{"Region", *h.Sess.Config.Region})

	// Find and append all the subnets specified in the templates, if applicable
	if simpleConfig.SubnetId != "" {
		data = append(data, []string{"Subnet", simpleConfig.SubnetId})
	} else {
		data, err = table.AppendTemplateNetworkInterfaces(h, data, templateData.NetworkInterfaces)
		if err != nil {
			return nil, err
		}
	}

	// Append instance type
	instanceType := "not specified"
	if simpleConfig.InstanceType != "" {
		instanceType = simpleConfig.InstanceType
	} else if templateData.InstanceType != nil {
		instanceType = *templateData.InstanceType
	}
	data = append(data, []string{"Instance Type", instanceType})

	// Append image id
	imageId := "not specified"
	if simpleConfig.ImageId != "" {
		imageId = simpleConfig.ImageId
	} else if templateData.ImageId != nil {
		imageId = *templateData.ImageId
		// Give config file an image ID so it can be queried correctly later
		simpleConfig.ImageId = *templateData.ImageId
	}
	data = append(data, []string{"Image ID", imageId})

	// Append all EBS blocks, if applicable
	data = table.AppendTemplateEbs(data, templateData.BlockDeviceMappings)

	stringOptions := []string{cli.ResponseYes, cli.ResponseNo}

	configText := table.BuildTable(data, nil)
	optionsText := configText + yesNoOption + "\n"
	question := "Please confirm if you would like to launch instance with following options"

	answer := AskQuestion(&AskQuestionInput{
		QuestionString: question,
		OptionsString:  &optionsText,
		StringOptions:  stringOptions,
	})

	return &answer, nil
}

// Print confirmation information for instance launch and ask for confirmation
func AskConfirmationWithInput(simpleConfig *config.SimpleInfo, detailedConfig *config.DetailedInfo,
	allowEdit bool) string {
	// If new subnets will be created, skip formatting the subnet info.
	subnetInfo := "New Subnet"
	subnet := detailedConfig.Subnet
	if simpleConfig.NewVPC {
		/*
			If the subnet id is not empty and is not a real subnet id,
			it will be a placeholder subnet with an availability zone.
		*/
		if simpleConfig.SubnetId != "" && simpleConfig.SubnetId[0:6] != "subnet" {
			subnetInfo += " in " + simpleConfig.SubnetId
		}
	} else {
		subnetInfo = *subnet.SubnetId
		subnetTagName := ec2helper.GetTagName(subnet.Tags)
		if subnetTagName != nil {
			subnetInfo = fmt.Sprintf("%s(%s)", *subnetTagName, *subnet.SubnetId)
		}
	}

	// If a new VPC will be created, skip formatting
	vpcInfo := "New VPC"
	vpc := detailedConfig.Vpc
	if !simpleConfig.NewVPC {
		vpcInfo = *vpc.VpcId
		vpcTagName := ec2helper.GetTagName(vpc.Tags)
		if vpcTagName != nil {
			vpcInfo = fmt.Sprintf("%s(%s)", *vpcTagName, *vpc.VpcId)
		}
	}

	// Get display data ready
	data := [][]string{
		{cli.ResourceRegion, simpleConfig.Region},
		{cli.ResourceVpc, vpcInfo},
		{cli.ResourceSubnet, subnetInfo},
		{cli.ResourceInstanceType, simpleConfig.InstanceType},
		{cli.ResourceCapacityType, simpleConfig.CapacityType},
		{cli.ResourceImage, simpleConfig.ImageId},
	}

	indexedOptions := []string{}
	stringOptions := []string{cli.ResponseYes, cli.ResponseNo}

	/*
		Append all security groups.
		If security groups were successfully parsed into the detailed config, append them here.
		Otherwise, look for placeholder security groups, such as "all" and "new" in the simple config.
		Also, use the bool value to tell the next block what question option to use for security group
	*/
	if detailedConfig.SecurityGroups != nil {
		data = table.AppendSecurityGroups(data, detailedConfig.SecurityGroups)
	} else if simpleConfig.SecurityGroupIds != nil && len(simpleConfig.SecurityGroupIds) >= 1 {
		if simpleConfig.SecurityGroupIds[0] == cli.ResponseNew {
			data = append(data, []string{cli.ResourceSecurityGroup, "New security group for SSH"})
		} else if simpleConfig.SecurityGroupIds[0] == cli.ResponseAll {
			data = append(data, []string{cli.ResourceSecurityGroup, "New default security group"})
		}
	}

	if ec2helper.HasEbsVolume(detailedConfig.Image) {
		data = append(data, []string{cli.ResourceKeepEbsVolume,
			strconv.FormatBool(simpleConfig.KeepEbsVolumeAfterTermination)})
	}

	if detailedConfig.Image.PlatformDetails != nil &&
		ec2helper.IsLinux(*detailedConfig.Image.PlatformDetails) {
		if simpleConfig.AutoTerminationTimerMinutes > 0 {
			data = append(data, []string{cli.ResourceAutoTerminationTimer,
				strconv.Itoa(simpleConfig.AutoTerminationTimerMinutes)})
		} else {
			data = append(data, []string{cli.ResourceAutoTerminationTimer, "None"})
		}
	}

	// If edit is allowed, give all items a number and fill the indexed options
	if allowEdit {
		for i := 0; i < len(data); i++ {
			// Skip region
			if data[i][0] == cli.ResourceRegion {
				continue
			}

			/*
				Only add an option number for rows that has a value in the first column,
				because some rows are subrows
			*/
			if data[i][0] != "" {
				/*
					If the row is for placeholder security group or placeholder subnet,
					append a placeholder option.
					Otherwise, append the first column of the row as option
				*/
				if simpleConfig.NewVPC {
					if data[i][0] == cli.ResourceSecurityGroup {
						indexedOptions = append(indexedOptions, cli.ResourceSecurityGroupPlaceholder)
					} else if data[i][0] == cli.ResourceSubnet {
						indexedOptions = append(indexedOptions, cli.ResourceSubnetPlaceholder)
					} else {
						indexedOptions = append(indexedOptions, data[i][0])
					}
				} else {
					indexedOptions = append(indexedOptions, data[i][0])
				}
				data[i][0] = fmt.Sprintf("%s", data[i][0])
			}
		}
	}

	// Append all EBS blocks, if applicable
	blockDeviceMappings := detailedConfig.Image.BlockDeviceMappings
	data = table.AppendEbs(data, blockDeviceMappings)

	// Append instance store, if applicable
	if detailedConfig.InstanceTypeInfo.InstanceStorageInfo != nil {
		data = append(data, []string{"Instance Storage", fmt.Sprintf("%d GB",
			*detailedConfig.InstanceTypeInfo.InstanceStorageInfo.TotalSizeInGB)})
	}

	// Append instance profile, if applicable
	if simpleConfig.IamInstanceProfile != "" {
		data = append(data, []string{cli.ResourceIamInstanceProfile, simpleConfig.IamInstanceProfile})
	}

	if simpleConfig.BootScriptFilePath != "" {
		data = append(data, []string{cli.ResourceBootScriptFilePath, simpleConfig.BootScriptFilePath})
	}
	if len(simpleConfig.UserTags) != 0 {
		var tags []string
		for k, v := range simpleConfig.UserTags {
			tags = append(tags, fmt.Sprintf("%s|%s", k, v))
		}
		data = append(data, []string{cli.ResourceUserTags, strings.Join(tags, "\n")})
	}

	configText := table.BuildTable(data, nil)

	optionsText := configText + yesNoOption + "\n"
	question := "Please confirm if you would like to launch instance with following options"

	answer := AskQuestion(&AskQuestionInput{
		QuestionString: question,
		OptionsString:  &optionsText,
		IndexedOptions: indexedOptions,
		StringOptions:  stringOptions,
	})

	return answer
}

// Ask if the user wants to save the config as a JSON config file
func AskSaveConfig() string {
	stringOptions := []string{cli.ResponseYes, cli.ResponseNo}

	optionsText := yesNoOption + "\n"
	question := "Do you want to save the configuration above as a JSON file that can be used in non-interactive mode? "

	answer := AskQuestion(&AskQuestionInput{
		QuestionString: question,
		DefaultOption:  aws.String(cli.ResponseNo),
		OptionsString:  &optionsText,
		StringOptions:  stringOptions,
	})

	return answer
}

// Ask the instance id to be connected
func AskInstanceId(h *ec2helper.EC2Helper) (*string, error) {
	// Only include running states
	states := []string{
		ec2.InstanceStateNameRunning,
	}

	instances, err := h.GetInstancesByState(states)
	if err != nil {
		return nil, err
	}

	// If no instance is available, simply don't ask
	if len(instances) <= 0 {
		return nil, errors.New("No instance available to connect")
	}

	data := [][]string{}
	indexedOptions := []string{}

	data, indexedOptions, _ = table.AppendInstances(data, indexedOptions, instances, nil)

	optionsText := table.BuildTable(data, []string{"Option", "Instance", "Tag-Key", "Tag-Value"})
	question := "Select the instance you want to connect to: "

	answer := AskQuestion(&AskQuestionInput{
		QuestionString: question,
		OptionsString:  &optionsText,
		IndexedOptions: indexedOptions,
	})

	return &answer, nil
}

// Ask the instance IDs to be terminated
func AskInstanceIds(h *ec2helper.EC2Helper, addedInstanceIds []string) (*string, error) {
	// Only include non-terminated states
	states := []string{
		ec2.InstanceStateNamePending,
		ec2.InstanceStateNameRunning,
		ec2.InstanceStateNameStopping,
		ec2.InstanceStateNameStopped,
	}

	instances, err := h.GetInstancesByState(states)
	if err != nil {
		return nil, err
	}

	data := [][]string{}
	indexedOptions := []string{}

	data, indexedOptions, finalCounter := table.AppendInstances(data, indexedOptions, instances,
		addedInstanceIds)

	// There are no instances available for termination in selected region
	if len(data) <= 0 && len(addedInstanceIds) == 0 {
		return nil, errors.New("No instance available in selected region for termination")
	}

	// Since no more instance(s) are available for termination, proceed with current selection
	if len(data) == 0 && len(addedInstanceIds) > 0 {
		return nil, nil
	}

	// Add "done" option, if instance(s) are already selected
	if len(addedInstanceIds) > 0 {
		indexedOptions = append(indexedOptions, cli.ResponseNo)
		data = append(data, []string{fmt.Sprintf("%d.", finalCounter+1),
			"Don't add any more instance id"})
	}

	optionsText := table.BuildTable(data, []string{"Option", "Instance", "Tag-Key", "Tag-Value"})
	question := "Select the instance you want to terminate: "
	if len(addedInstanceIds) > 0 {
		question = "If you wish to terminate multiple instance(s), add from the following: "
	}

	answer := AskQuestion(&AskQuestionInput{
		QuestionString: question,
		OptionsString:  &optionsText,
		IndexedOptions: indexedOptions,
	})

	return &answer, err
}

func AskBootScriptConfirmation(h *ec2helper.EC2Helper, defaultBootScript string) string {
	stringOptions := []string{cli.ResponseYes, cli.ResponseNo}
	optionsText := yesNoOption + "\n"
	question := "Would you like to add a filepath to the instance boot script?"
	defaultOption := aws.String(cli.ResponseNo)
	if defaultBootScript != "" {
		defaultOption = aws.String(cli.ResponseYes)
	}

	answer := AskQuestion(&AskQuestionInput{
		QuestionString: question,
		DefaultOption:  defaultOption,
		EC2Helper:      h,
		Fns:            []CheckInput{ec2helper.ValidateFilepath},
		OptionsString:  &optionsText,
		StringOptions:  stringOptions,
	})
	return answer
}

// AskBootScript prompts the user for a filepath to an optional boot script
func AskBootScript(h *ec2helper.EC2Helper, defaultBootScript string) string {
	question := "Filepath to instance boot script \nformat: absolute file path"
	answer := AskQuestion(&AskQuestionInput{
		QuestionString: question,
		DefaultOption:  &defaultBootScript,
		EC2Helper:      h,
		Fns:            []CheckInput{ec2helper.ValidateFilepath},
	})
	return answer
}

func AskUserTagsConfirmation(h *ec2helper.EC2Helper, defaultTags map[string]string) string {
	stringOptions := []string{cli.ResponseYes, cli.ResponseNo}
	optionsText := yesNoOption + "\n"
	question := "Would you like to add tags to instances and persisted volumes?"
	defaultOption := aws.String(cli.ResponseNo)
	if len(defaultTags) != 0 {
		defaultOption = aws.String(cli.ResponseYes)
	}

	answer := AskQuestion(&AskQuestionInput{
		QuestionString: question,
		DefaultOption:  defaultOption,
		EC2Helper:      h,
		Fns:            []CheckInput{ec2helper.ValidateFilepath},
		OptionsString:  &optionsText,
		StringOptions:  stringOptions,
	})
	return answer
}

// AskUserTags prompts the user for optional tags
func AskUserTags(h *ec2helper.EC2Helper, defaultTags map[string]string) string {
	question := "Tags to instances and persisted volumes\nformat: tag1|val1,tag2|val2\n"
	kvs := make([]string, 0, len(defaultTags))
	for key, value := range defaultTags {
		kvs = append(kvs, fmt.Sprintf("%s|%s", key, value))
	}
	defaultOption, defaultOptionRepr := strings.Join(kvs, ","), strings.Join(kvs, "\n  ")

	answer := AskQuestion(&AskQuestionInput{
		QuestionString:    question,
		DefaultOption:     &defaultOption,
		DefaultOptionRepr: &defaultOptionRepr,
		EC2Helper:         h,
		Fns:               []CheckInput{ec2helper.ValidateTags},
	})
	return answer
}

// AskTerminationConfirmation confirms if the user wants to terminate the selected instanceIds
func AskTerminationConfirmation(instanceIds []string) string {
	stringOptions := []string{cli.ResponseYes, cli.ResponseNo}

	optionsText := yesNoOption + "\n"
	question := fmt.Sprintf("Are you sure you want to terminate %d instance(s): %s ", len(instanceIds), instanceIds)

	answer := AskQuestion(&AskQuestionInput{
		QuestionString: question,
		DefaultOption:  aws.String(cli.ResponseNo),
		OptionsString:  &optionsText,
		StringOptions:  stringOptions,
	})

	return answer
}

func AskCapacityType(instanceType string, defaultCapacityType string) string {
	ec2Pricing := ec2pricing.New(session.New())
	onDemandPrice, err := ec2Pricing.GetOnDemandInstanceTypeCost(instanceType)
	formattedOnDemandPrice := ""
	if err == nil {
		onDemandPrice = math.Round(onDemandPrice*10000) / 10000
		formattedOnDemandPrice = fmt.Sprintf("($%s/hr)", strconv.FormatFloat(onDemandPrice, 'f', -1, 64))
	}

	spotPrice, err := ec2Pricing.GetSpotInstanceTypeNDayAvgCost(instanceType, []string{}, 1)
	formattedSpotPrice := ""
	if err == nil {
		spotPrice = math.Round(spotPrice*10000) / 10000
		formattedSpotPrice = fmt.Sprintf("($%s/hr)", strconv.FormatFloat(spotPrice, 'f', -1, 64))
	}

	question := fmt.Sprintf("Select capacity type. Spot instances are available at up to a 90%% discount compared to On-Demand instances,\n" +
		"but they may get interrupted by EC2 with a 2-minute warning")

<<<<<<< HEAD
	defaultInstanceTypeText := DefaultCapacityTypeText.OnDemand
	optionsText := fmt.Sprintf("1. On-Demand %s\n2. Spot %s\n", formattedOnDemandPrice,
=======
	optionsText := fmt.Sprintf("1. On-Demand%s\n2. Spot%s\n", formattedOnDemandPrice,
>>>>>>> 67eba4c3
		formattedSpotPrice)
	indexedOptions := []string{DefaultCapacityTypeText.OnDemand, DefaultCapacityTypeText.Spot}
	defaultOption := DefaultCapacityTypeText.OnDemand
	if slices.Contains(indexedOptions, defaultCapacityType) {
		defaultOption = defaultCapacityType
	}

	answer := AskQuestion(&AskQuestionInput{
		QuestionString: question,
		DefaultOption:  &defaultOption,
		OptionsString:  &optionsText,
		IndexedOptions: indexedOptions,
	})

	return answer
}<|MERGE_RESOLUTION|>--- conflicted
+++ resolved
@@ -1329,12 +1329,7 @@
 	question := fmt.Sprintf("Select capacity type. Spot instances are available at up to a 90%% discount compared to On-Demand instances,\n" +
 		"but they may get interrupted by EC2 with a 2-minute warning")
 
-<<<<<<< HEAD
-	defaultInstanceTypeText := DefaultCapacityTypeText.OnDemand
-	optionsText := fmt.Sprintf("1. On-Demand %s\n2. Spot %s\n", formattedOnDemandPrice,
-=======
 	optionsText := fmt.Sprintf("1. On-Demand%s\n2. Spot%s\n", formattedOnDemandPrice,
->>>>>>> 67eba4c3
 		formattedSpotPrice)
 	indexedOptions := []string{DefaultCapacityTypeText.OnDemand, DefaultCapacityTypeText.Spot}
 	defaultOption := DefaultCapacityTypeText.OnDemand
