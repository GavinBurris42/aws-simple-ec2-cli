--- conflicted
+++ resolved
@@ -458,15 +458,11 @@
 Return true if the function is executed successfully, false otherwise
 */
 func ReadNetworkConfiguration(h *ec2helper.EC2Helper, simpleConfig *config.SimpleInfo, defaultsConfig *config.DetailedInfo) bool {
-<<<<<<< HEAD
 	var defaultAzId, defaultSubnetId, defaultVpcId string
 	defaultSecurityGroups := []*ec2.SecurityGroup{}
-=======
-	var defaultAz, defaultSubnetId, defaultVpcId string
->>>>>>> 3524b426
 	if defaultsConfig != nil {
 		if defaultsConfig.Subnet != nil {
-			defaultAz = *defaultsConfig.Subnet.AvailabilityZoneId
+			defaultAzId = *defaultsConfig.Subnet.AvailabilityZoneId
 			defaultSubnetId = *defaultsConfig.Subnet.SubnetId
 		}
 		if defaultsConfig.Vpc != nil {
@@ -488,13 +484,7 @@
 	*/
 	if *vpcId == cli.ResponseNew {
 		simpleConfig.NewVPC = true
-<<<<<<< HEAD
 		return ReadSubnetPlaceholder(h, simpleConfig, defaultAzId) && ReadSecurityGroupPlaceholder(h, simpleConfig)
-=======
-		result := ReadSubnetPlaceholder(h, simpleConfig, defaultAz)
-		ReadSecurityGroupPlaceholder(h, simpleConfig)
-		return result
->>>>>>> 3524b426
 	} else {
 		// If the resources are not specified in the config, ask for them
 		if (flagConfig.SubnetId == "" && !ReadSubnet(h, simpleConfig, *vpcId, defaultSubnetId)) ||
